--- conflicted
+++ resolved
@@ -26,10 +26,8 @@
 
 !*.py
 
-<<<<<<< HEAD
 !remote_testing_blank.sh
 !test_blank.sh
-=======
+
 # And of course, we do not leak the solution proposed by the TA :)
-solution/
->>>>>>> 80245fa0
+solution/